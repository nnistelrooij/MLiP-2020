--- conflicted
+++ resolved
@@ -151,14 +151,9 @@
         model_path   = [str] path where trained model is saved
     """
     for epoch in range(1, num_epochs + 1):
-<<<<<<< HEAD
-        loader2 = iter(loader)
-
         # reset hidden state of model each epoch
         model.reset_hidden()
-
-=======
->>>>>>> 92ebcb4b
+        
         # update model weights given losses on train data
         train(model, train_loader, train_writer, optimizer, criterion, epoch)
 
