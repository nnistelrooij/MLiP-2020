import math

import torch
from tqdm import tqdm

from utils.data import ForecastDataset


class ReduceLROnPlateau(object):
    """Reduce learning rate when loss has stopped improving.

    Attributes:
        writer         = [MetricWriter] TensorBoard writer of learning rate
        optimizer      = [Optimizer] optimizer containing the learning rate
        factor         = [float] factor by which the learning rate is reduced
        patience       = [int] number of epochs with no improvement after
            which the learning rate is reduced
        best           = [float] best loss observed thus far
        num_bad_epochs = [int] number of consecutive epochs with a worse loss
    """

    def __init__(self, writer, optimizer, factor=0.1, patience=10):
        """Initialize the learning rate scheduler.

        Args:
            writer    = [MetricWriter] TensorBoard writer of learning rate
            optimizer = [Optimizer] optimizer containing the learning rate
            factor    = [float] factor by which the learning rate is reduced
            patience  = [int] number of epochs with no improvement after
                which the learning rate is reduced
        """
        self.writer = writer
        self.optimizer = optimizer
        self.factor = factor
        self.patience = patience
        self.best = math.inf
        self.num_bad_epochs = 0

    def step(self, loss):
        """Update the learning rate given the validation loss.

        Args:
            loss = [torch.Tensor] validation loss over one epoch
        """
        if self.best > loss:
            self.best = loss
            self.num_bad_epochs = 0
        else:
            self.num_bad_epochs += 1

        # decrease learning rate after a consistently worse loss
        if self.num_bad_epochs > self.patience:
            params = self.optimizer.param_groups[0]
            params['lr'] *= self.factor
            self.num_bad_epochs = 0

        # show learning rate on TensorBoard
        params = self.optimizer.param_groups[0]
        self.writer.show_learning_rate(params['lr'])


def train(model, train_loader, train_writer, optimizer, criterion, epoch):
    """Update model parameters given losses on train data.

    Args:
        model        = [nn.Module] model to train with train data set
        train_loader = [DataLoader] train data loader
        train_writer = [MetricWriter] TensorBoard writer of train loss
        optimizer    = [Optimizer] optimizer to update the model
        criterion    = [nn.Module] neural network module to compute loss
        epoch        = [int] current iteration over the training data set

    Returns [int]:
        Number of days the model has been trained on in current epoch.
    """
    num_days = 0
    for data in tqdm(train_loader, desc=f'Train Epoch {epoch}'):
        day, items, t_day, t_items = data

        # predict sales projections
        y = model(day, items, t_day[:, :-1], t_items[:, :-1])

        # compute loss and show on TensorBoard every 100 iterations
        loss = criterion(y, t_items[0, 1:, :, 2])
        train_writer.show_loss(loss, day.shape[1])

        # update model's parameters
        optimizer.zero_grad()
        loss.backward()
        optimizer.step()

        # bookkeeping
        num_days += day.shape[1]

    return num_days


def validate(model, val_loader, val_writer, criterion, epoch, num_days):
    """Computes loss of current model on validation data.

    Args:
        model      = [nn.Module] model to test with validation data set
        val_loader = [DataLoader] validation data loader
        val_writer = [MetricWriter] TensorBoard writer of validation loss
        criterion  = [nn.Module] neural network module to compute loss
        epoch      = [int] current iteration over the training data set
        num_days   = [int] number of days model has seen in current epoch

    Returns [torch.Tensor]:
        Validation loss over one epoch.
    """
    # set model mode to evaluation
    model.eval()

    # start iterator with actual sales from previous day
    num_days = ForecastDataset.start_idx + num_days
    val_loader = iter(val_loader)
<<<<<<< HEAD
    day, items, t = next(val_loader)
    for _ in range(num_days):
        day, items, t = next(val_loader)
=======
    day, items, t_day, t_items = None, None, None, None
    for _ in range(ForecastDataset.start_idx + num_days + 1):
        day, items, t_day, t_items = next(val_loader)
>>>>>>> 5389e654

    with torch.no_grad():
        # initialize sales and targets columns for current day
        y = model(day, items, t_day[:, :-1], t_items[:, :-1])
        sales = y
        targets = t_items[0, 1:, :, 2]

        # add sales and targets for current day
        day, items, t_day, t_items = next(val_loader)
        t_items[0, 0, :, 2] = sales[-1]

        y = model(day, items, t_day[:, :-1], t_items[:, :-1])
        sales = torch.cat((sales, y))
        targets = torch.cat((targets, t_items[0, 1:, :, 2]))

        for data in tqdm(val_loader, desc=f'Validation Epoch {epoch}'):
            day, items, t_day, t_items = data

<<<<<<< HEAD
        val_iter = tqdm(val_loader, desc=f'Validation Epoch {epoch}',
                        total=len(val_loader) - num_days - 1)
        for day, items, t in val_iter:
=======
>>>>>>> 5389e654
            # replace actual sales in items with projected sales
            items[0, 0, :, 2] = sales[-2]
            t_items[0, 0, :, 2] = sales[-1]

            # predict with sales projections from previous days
            y = model(day, items, t_day[:, :-1], t_items[:, :-1])

            # add sales projections and targets to tables
            sales = torch.cat((sales, y))
            targets = torch.cat((targets, t_items[0, 1:, :, 2]))

    # compute loss over whole horizon and show on TensorBoard
    loss = criterion(sales, targets)
    val_writer.show_loss(loss)

    # set model mode back to training
    model.train()

    return loss


def optimize(model,
             train_loader, train_writer,
             val_loader, val_writer,
             optimizer, scheduler,
             criterion,
             num_epochs,
             model_path):
    """Trains and validates model and saves best-performing model.

    Args:
        model        = [nn.Module] model to train and validate
        train_loader = [DataLoader] DataLoader for training data
        train_writer = [MetricWriter] TensorBoard writer of train metrics
        val_loader   = [DataLoader] DataLoader for validation data
        val_writer   = [MetricWriter] TensorBoard writer of validation metrics
        optimizer    = [Optimizer] optimizer to update the model
        scheduler    = [object] scheduler to update the learning rates
        criterion    = [nn.Module] neural network module to compute losses
        num_epochs   = [int] number of iterations over the training data
        model_path   = [str] path where trained model is saved
    """
    for epoch in range(1, num_epochs + 1):
        # reset hidden state of model each epoch
        model.reset_hidden()
        
        # update model weights given losses on train data
        num_days = train(
            model, train_loader, train_writer, optimizer, criterion, epoch
        )

        # determine score on validation data
        val_score = validate(
            model, val_loader, val_writer, criterion, epoch, num_days
        )

        # update learning rate given validation score
        scheduler.step(val_score)

        # save best-performing model to storage
        if val_score == scheduler.best:
            torch.save(model.state_dict(), model_path)


if __name__ == '__main__':
    import os
    import pandas as pd
    import torch.nn as nn
    from torch.utils.data import DataLoader

    from nn import WRMSSE
    from utils.data import ForecastDataset
    from utils.tensorboard import MetricWriter

    class Model(nn.Module):
        def __init__(self, num_groups=30490, horizon=5):
            super(Model, self).__init__()

            self.param = nn.Parameter(torch.tensor(10.0))

            self.num_groups = num_groups
            self.horizon = horizon

        def forward(self, x, y):
            return torch.randn(self.num_groups, self.horizon) + self.param


    path = ('D:\\Users\\Niels-laptop\\Documents\\2019-2020\\Machine Learning in'
            ' Practice\\Competition 2\\project\\')
    calendar = pd.read_csv(path + 'calendar.csv')
    prices = pd.read_csv(path + 'sell_prices.csv')
    sales = pd.read_csv(path + 'sales_train_validation.csv')
    train_sales = pd.concat((sales.iloc[:, :6], sales.iloc[:, 1548:-28]), axis=1)
    val_sales = pd.concat((sales.iloc[:, :6], sales.iloc[:, -28:]), axis=1)

    seq_len = 8
    horizon = 5
    train_dataset = ForecastDataset(calendar, prices, train_sales, seq_len, horizon)
    train_loader = DataLoader(train_dataset)

    val_dataset = ForecastDataset(calendar, prices, val_sales)
    val_loader = DataLoader(val_dataset)

    train_writer = MetricWriter(log_dir='runs/train/')
    val_writer = MetricWriter(eval_freq=1, log_dir='runs/val/')

    model = Model(horizon=horizon)
    optimizer = torch.optim.Adam(model.parameters(), lr=0.01)
    criterion = WRMSSE('cpu', calendar, prices, sales)

    if not os.path.exists('models/'):
        os.mkdir('models/')
    optimize(model, train_loader, train_writer, val_loader, val_writer,
             optimizer, ReduceLROnPlateau(val_writer, optimizer), criterion,
             100, 'models/model.pt')


    i = 3
<|MERGE_RESOLUTION|>--- conflicted
+++ resolved
@@ -80,7 +80,7 @@
         # predict sales projections
         y = model(day, items, t_day[:, :-1], t_items[:, :-1])
 
-        # compute loss and show on TensorBoard every 100 iterations
+        # compute loss and show on TensorBoard every eval_freq iterations
         loss = criterion(y, t_items[0, 1:, :, 2])
         train_writer.show_loss(loss, day.shape[1])
 
@@ -112,18 +112,12 @@
     # set model mode to evaluation
     model.eval()
 
-    # start iterator with actual sales from previous day
+    # start iterator with actual sales from current day
     num_days = ForecastDataset.start_idx + num_days
-    val_loader = iter(val_loader)
-<<<<<<< HEAD
-    day, items, t = next(val_loader)
+    val_iter = iter(val_loader)
+    day, items, t_day, t_items = next(val_iter)
     for _ in range(num_days):
-        day, items, t = next(val_loader)
-=======
-    day, items, t_day, t_items = None, None, None, None
-    for _ in range(ForecastDataset.start_idx + num_days + 1):
-        day, items, t_day, t_items = next(val_loader)
->>>>>>> 5389e654
+        day, items, t_day, t_items = next(val_iter)
 
     with torch.no_grad():
         # initialize sales and targets columns for current day
@@ -132,23 +126,17 @@
         targets = t_items[0, 1:, :, 2]
 
         # add sales and targets for current day
-        day, items, t_day, t_items = next(val_loader)
+        day, items, t_day, t_items = next(val_iter)
         t_items[0, 0, :, 2] = sales[-1]
 
         y = model(day, items, t_day[:, :-1], t_items[:, :-1])
         sales = torch.cat((sales, y))
         targets = torch.cat((targets, t_items[0, 1:, :, 2]))
 
-        for data in tqdm(val_loader, desc=f'Validation Epoch {epoch}'):
-            day, items, t_day, t_items = data
-
-<<<<<<< HEAD
-        val_iter = tqdm(val_loader, desc=f'Validation Epoch {epoch}',
-                        total=len(val_loader) - num_days - 1)
-        for day, items, t in val_iter:
-=======
->>>>>>> 5389e654
-            # replace actual sales in items with projected sales
+        val_iter = tqdm(val_iter, desc=f'Validation Epoch {epoch}',
+                        total=len(val_loader) - num_days - 2)
+        for day, items, t_day, t_items in val_iter:
+            # replace actual sales in items and t_items with projected sales
             items[0, 0, :, 2] = sales[-2]
             t_items[0, 0, :, 2] = sales[-1]
 
