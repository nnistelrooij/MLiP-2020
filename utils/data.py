--- conflicted
+++ resolved
@@ -137,7 +137,7 @@
         if self.horizon:
             return (len(self.sales) - 2) // self.seq_len
         else:
-            return len(self.prices) - 1
+            return len(self.prices) - 2
 
     def _get_train_item(self, idx):
         """Get input and target data during training or validation.
@@ -145,20 +145,26 @@
         Each epoch, a different starting index is sampled to increase data
         diversity.
         The actual size of the returned arrays might not be exactly seq_len
-        and horizon, but since the model can handle an arbitrary sequence
+        and horizon + 1, but since the model can handle an arbitrary sequence
         length, that is not really a problem.
 
         Returns [[np.ndarray]*4]:
-            day   = input data constant per store-item of shape (seq_len, 29)
-            t_day = target data constant per store-item of shape (horizon, 29)
+            day   = input data constant per store-item group
+            targets_day = target data constant per store-item group
+                Shapes are (seq_len, 29), respectively (horizon + 1, 29)
+                with constituents:
+
                 weekdays  = one-hot vectors of shape (T, 7)
                 weeks     = integers in range [1, 53] of shape (T, 1)
                 monthdays = integers in range [1, 31] of shape (T, 1)
                 months    = one-hot vectors of shape (T, 12)
                 years     = one-hot vectors of shape (T, 3)
                 events    = one-hot vectors of shape (T, 5)
-            items   = input data unequal per store-item; shape (seq_len, N, 3)
-            t_items = target data unequal per store-item; shape (horizon, N, 3)
+            items   = input data different per store-item group
+            targets_items = target data different per store-item group
+                Shapes are (seq_len, 30490, 3), respectively
+                (horizon + 1, 30490, 3) with constituents:
+
                 snap      = booleans of shape (T, 30490)
                 prices    = floats of shape (T, 30490)
                 sales     = integers of shape (T, 30490)
@@ -193,77 +199,42 @@
         return day, items, targets_day, targets_items
 
     def _get_inference_item(self, idx):
-<<<<<<< HEAD
+        """Get input data during inference.
+
+        If horizon = 0, i.e. inference mode, then sales may have a different
+        sequence length than items. So then day, items, and sales separately,
+        are returned. The size of day and items might be smaller than seq_len
+        and sales may be empty.
+
+        Returns [[np.ndarray]*3]:
+            day   = data constant per store-item of shape (seq_len, 29)
+                weekdays  = one-hot vector of shape (seq_len, 7)
+                weeks     = integer in range [1, 53] of shape (seq_len, 1)
+                monthdays = integer in range [1, 31] of shape (seq_len, 1)
+                months    = one-hot vector of shape (seq_len, 12)
+                years     = one-hot vector of shape (seq_len, 3)
+                events    = one-hot vector of shape (seq_len, 5)
+            items = data different per store-item of shape (seq_len, 30490, 2)
+                snap      = booleans of shape (seq_len, 30490)
+                prices    = floats of shape (seq_len, 30490)
+            sales = sales of previous days per store-item of shape (T, 30490, 1)
+        """
+        end_idx = idx + self.seq_len + 1
+
         # get data constant per store-item
-        day = self.day[np.newaxis, idx + 1]
-
-        # stack only SNAP and prices data; sales has variable length
-        items = np.hstack((
-            self.snap[idx + 1:idx + 2].T,
-            self.prices[idx + 1:idx + 2].T,
-            self.sales[idx:idx + 1].T)
-        )[np.newaxis]
-
-        return day, items
-
-    def __getitem__(self, idx):
-        """Get data for self.seq_len days and targets for self.horizon days.
-
-        If horizon > 0, i.e. training or validation mode, the targets need to be
-        returned. Sales does not have a variable length, so it can be returned
-        within items. So then day, items with sales, and targets are returned.
-
-        Returns [[np.ndarray]*3]:
-            day     = data constant per store-item of shape (seq_len, 32)
-                weekdays  = one-hot vectors of shape (seq_len, 7)
-                weeks     = integers in range [1, 53] of shape (seq_len, 1)
-                monthdays = integers in range [1, 31] of shape (seq_len, 1)
-                months    = one-hot vectors of shape (seq_len, 12)
-                years     = one-hot vectors of shape (seq_len, 6)
-                events    = one-hot vectors of shape (seq_len, 5)
-            items   = data different per store-item of shape (seq_len, N, 3)
-                snap      = booleans of shape (seq_len, N)
-                prices    = floats of shape (seq_len, N)
-                sales     = integers of shape (seq_len, N)
-            targets = unit sales of next days of shape (N, |targets|),
-                where 1 <= |targets| <= horizon
-=======
-        """Get input data during inference.
->>>>>>> 5389e654
-
-        If horizon = 0, i.e. inference mode, then sales may be empty, which
-        means that items may not contian sales. So then day and items
-        possibly without sales are returned
-
-        Returns [[np.ndarray]*3]:
-            day   = data constant per store-item of shape (1, 32)
-                weekdays  = one-hot vector of shape (1, 7)
-                weeks     = integer in range [1, 53] of shape (1, 1)
-                monthdays = integer in range [1, 31] of shape (1, 1)
-                months    = one-hot vector of shape (1, 12)
-                years     = one-hot vector of shape (1, 6)
-                events    = one-hot vector of shape (1, 5)
-            items = data different per store-item of shape (1, N, 2) / (1, N, 3)
-                snap      = booleans of shape (1, N)
-                prices    = floats of shape (1, N)
-                sales     = unit sales of previous day of shape (|sales|, N),
-                    where 0 <= |sales| <= 1
-        """
-        # get data constant per store-item
-        day = self.day[np.newaxis, idx + 1]
-
-        # stack only SNAP and prices data; sales has variable length
-        items = np.hstack((
-            self.snap[idx + 1:idx + 2].T,
-            self.prices[idx + 1:idx + 2].T,
-            self.sales[idx:idx + 1].T)
-        )[np.newaxis]
-
-        # normalize inputs to unit Gaussian distribution
-        day = (day - 1.4436644) / 6.093091
-        items = (items - 2.029751) / 3.42601
-
-        return day, items
+        day = self.day[idx + 1:end_idx + 1]
+
+        # stack only SNAP and prices data; sales may have different length
+        items = np.stack((
+            self.snap[idx + 1:end_idx + 1],
+            self.prices[idx + 1:end_idx + 1]),
+            axis=2
+        )
+
+        # get sales, which may be empty
+        sales = self.sales[idx:end_idx, :, np.newaxis]
+
+        return day, items, sales
 
     def __getitem__(self, idx):
         if self.horizon:  # training or validation mode
@@ -338,12 +309,6 @@
             'in Practice\\Competition 2\\project\\')
     calendar, prices, sales = data_frames(path)
 
-    # train_loader, val_loader = data_loaders(calendar, prices, sales, 28, 8, 5)
-
-    # calendar = pd.read_csv(path + 'calendar.csv')
-    # prices = pd.read_csv(path + 'sell_prices.csv')
-    # sales = pd.read_csv(path + 'sales_train_validation.csv').iloc[:, :-2]
-
     time = datetime.now()
     dataset = ForecastDataset(calendar, prices, sales, seq_len=8, horizon=5)
     print('Time to initialize dataset: ', datetime.now() - time)
@@ -357,7 +322,7 @@
     print('Time to retrieve data: ', datetime.now() - time)
 
     time = datetime.now()
-    dataset = ForecastDataset(calendar, prices, sales, seq_len=1, horizon=0)
+    dataset = ForecastDataset(calendar, prices, sales, seq_len=8, horizon=0)
     print('Time to initialize dataset: ', datetime.now() - time)
 
     loader = DataLoader(dataset)
