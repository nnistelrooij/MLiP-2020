--- conflicted
+++ resolved
@@ -19,24 +19,14 @@
     def reset_hidden(self):
         self.lstm.reset_hidden()
 
-<<<<<<< HEAD
     def forward(self, day, items):
         lstm_out, hidden = self.lstm(items, day)
-        lstm_out = lstm_out[-1] # take last day from sequence
-=======
-    def forward(self, items, day=torch.tensor([])):
-        lstm_out, _ = self.lstm(items, day)
-        lstm_out = self.bn(lstm_out[:, -1]) # take last day from sequence
->>>>>>> 9dd8da66
+        lstm_out = lstm_out[:, -1] # take last day from sequence
         y = self.fc(lstm_out)
         return y
 
 class Model(nn.Module):
-<<<<<<< HEAD
-    def __init__(self, num_const, num_var, num_hidden, num_out, num_groups, num_submodels, device):
-=======
-    def __init__(self, num_const, num_var, num_hidden, num_out, num_groups, num_submodels, independent=True):
->>>>>>> 9dd8da66
+    def __init__(self, num_const, num_var, num_hidden, num_out, num_groups, num_submodels, device, independent=True):
         super(Model, self).__init__()
         num_submodel_groups = math.floor(num_groups / num_submodels)
         num_extra_groups = num_groups % num_submodels
@@ -45,30 +35,22 @@
 
         self.submodels = nn.ModuleList([SubModel(num_const, 
                                                  num_var, 
-<<<<<<< HEAD
                                                  num_hidden,
                                                  num_out,
-                                                 num_groups)
-                                        for num_groups in self.num_groups])
+                                                 num_groups,
+                                                independent)
+                                        for num_groups in self.num_groups]
 
         self.device = device
+                                       
+    def reset_hidden(self):
+        for submodel in submodels:
+            submodel.reset_hidden()     
 
     def forward(self, day, items):
         day = day.to(self.device)
         items = items.to(self.device)
-=======
-                                                 num_hidden, 
-                                                 num_out, 
-                                                 num_groups,
-                                                 independent)
-                                        for num_groups in self.num_groups])
-
-    def reset_hidden(self):
-        for submodel in submodels:
-            submodel.reset_hidden()
-
-    def forward(self, items, day):
->>>>>>> 9dd8da66
+                                       
         y = []
         for i, items in enumerate(items.split(self.num_groups, dim=-1)):
             y_part = self.submodels[i](day, items)
@@ -97,7 +79,7 @@
     time = datetime.now()
     iterations = 2**6
     for _ in tqdm(range(iterations)):
-        output = model(items, day)
+        output = model(day, items)
 
         loss = criterion(output, targets)
 
