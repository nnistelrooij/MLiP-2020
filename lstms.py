--- conflicted
+++ resolved
@@ -92,14 +92,9 @@
         """
         input = torch.cat((day, items.flatten(start_dim=-2)), dim=-1)   
 
-<<<<<<< HEAD
-        output, hidden = self.lstm(input, hx)
-        output = output.view(items.shape[1], items.shape[-1], -1)
-=======
         hx = self._detach_hidden(self.hidden) if self.hidden else self.hidden
         output, self.hidden = self.lstm(input, hx)
         output = output.view(items.shape[:-1] + (-1,))
->>>>>>> 9dd8da66
 
         return output, self.hidden
 
