.idea/
*__pycache__/
<<<<<<< HEAD

.ipynb_checkpoints/

.vscode/

kaggle/
=======
runs/
models/
>>>>>>> 174437dd
<|MERGE_RESOLUTION|>--- conflicted
+++ resolved
@@ -1,13 +1,11 @@
 .idea/
 *__pycache__/
-<<<<<<< HEAD
 
 .ipynb_checkpoints/
 
 .vscode/
 
 kaggle/
-=======
+
 runs/
-models/
->>>>>>> 174437dd
+models/