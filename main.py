--- conflicted
+++ resolved
@@ -5,27 +5,12 @@
 from torch.optim import Adam
 from torchsummary import summary  # pip install torchsummary
 
-<<<<<<< HEAD
-from nn import CrossEntropySumLoss, ZeroNet, BengaliNet
-=======
-from nn import CrossEntropySumLoss, LabelSmoothingLoss, ZeroNet
->>>>>>> 74503568
+from nn import CrossEntropySumLoss, LabelSmoothingLoss
+from nn import ZeroNet, BengaliNet
 from optim import train
 from utils.data import load_data
 from utils.tensorboard import MetricsWriter
 
-<<<<<<< HEAD
-IMAGES = r'kaggle\input\bengaliai-cv19\train_image_data_64.npy'
-LABELS = r'kaggle\input\bengaliai-cv19\train.csv'
-TEST_RATIO = 0.2
-NUM_EPOCHS = 50
-DATA_AUGMENTATION = False
-DROP_INFO_FUNCTION = 'gridmask'  # 'cutout' or None
-CLASS_BALANCING = False
-BATCH_SIZE = 8
-IMAGE_SIZE = 64
-MODEL = 'model.pt'
-=======
 
 def handle_arguments():
     """Handles input arguments. `python main.py --help` gives an overview."""
@@ -62,8 +47,7 @@
         print(f'{arg.upper()}: {getattr(args, arg)}')
 
     return args
-
->>>>>>> 74503568
+  
 
 if __name__ == '__main__':
     args = handle_arguments()
@@ -84,14 +68,9 @@
     print('Device:', device)
 
     # initialize network and show summary
-<<<<<<< HEAD
-    model = BengaliNet(device).train()
-    summary(model, input_size=(1, IMAGE_SIZE, IMAGE_SIZE), device=str(device))
-=======
     model = ZeroNet(device).train()
     input_size = 1, args.image_size, args.image_size
     summary(model, input_size=input_size, device=str(device))
->>>>>>> 74503568
 
     # initialize optimizer and criterion
     optimizer = Adam(model.parameters(), lr=0.001)
